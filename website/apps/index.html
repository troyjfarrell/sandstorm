<!DOCTYPE html>

<html>
  <head>
    <meta charset='utf-8'>
    <meta name="viewport" content="width=480">
    <link href='https://fonts.googleapis.com/css?family=Open+Sans:300,600' rel='stylesheet' type='text/css'>
    <link rel="stylesheet" type="text/css" media="screen" href="../style.css">

    <title>Sandstorm Apps</title>
    
    <script type="text/javascript">
      function install(packageId) {
        document.getElementById("other-addr").required =
            document.getElementById("location-other").checked;
        var form = document.getElementById("target-form");
        if (form.checkValidity && !form.checkValidity()) {
          document.getElementById("fake-submit").click();
          return;
        }

        var target;
        if (document.getElementById("location-alpha").checked) {
          target = "https://alpha.sandstorm.io";
        } else if (document.getElementById("location-localhost").checked) {
          target = "http://localhost:3000";
        } else if (document.getElementById("location-other").checked) {
          target = document.getElementById("other-addr").value;
          if (!target) {
            window.alert("You must enter a URL when selecting \"other\".");
            return;
          }
        } else {
          window.alert("Please indicate where your Sandstorm instance is located " +
                       "using the radio buttons before clicking \"Install\".");
          return;
        }
        
        document.location = target + "/install/" + packageId;
      }
    </script>
  </head>
  <body>
    <div id="apps">
      <h1>Sandstorm Apps</h1>

      <p>This page is for people who already have a Sandstorm instance set up.
        Use the buttons below to install apps.

      <form id="target-form"><b>Where is your Sandstorm instance?</b><br>
        Before installing you must tell us where to install:<br>
        <input type="radio" required name="location" id="location-alpha"> Sandstorm Alpha (https://alpha.sandstorm.io)<br>
        <input type="radio" required name="location" id="location-localhost"> Local instance (http://localhost:3000)<br>
        <input type="radio" required name="location" id="location-other"> Other
            <input type="text" placeholder="http://example.com" id="other-addr">
        <input type="submit" id="fake-submit" style="display:none">
      </form>
      
<<<<<<< HEAD
      <script type="text/javascript">
        (function () {
          var query = document.location.search;
          if (query.lastIndexOf("?host=", 0) === 0) {
            var origin = query.slice(6);
            if (origin == "https://alpha.sandstorm.io") {
              document.getElementById("location-alpha").checked = true;
            } else if (origin == "http://localhost:3000") {
              document.getElementById("location-localhost").checked = true;
            } else if (origin.lastIndexOf("https:", 0) === 0 ||
                       origin.lastIndexOf("http:", 0) === 0) {
              document.getElementById("location-other").checked = true;
              document.getElementById("other-addr").value = origin;
            }
          }
        })();
      </script>

      <h3>Etherpad <button onclick="install('32618df3fb42a66c747d75435cc9efef?url=http://sandstorm.io/apps/etherpad.spk')">Install</button></h3>
      <p>This is a port of <a href="http://etherpad.org/">Etherpad</a>, a collaborative document editor.
=======
      <div class="app">
        <button onclick="install('32618df3fb42a66c747d75435cc9efef?url=http://sandstorm.io/apps/etherpad.spk')">Install »</button>
        <h3>Etherpad</h3>
        <p>This is a port of <a href="http://etherpad.org/">Etherpad</a>, a collaborative document editor.
      </div>
>>>>>>> 7d1de4dd
      
      <div class="app">
        <button onclick="install('86a0fa46d5b9812333ed010bbaba56be?url=http://sandstorm.io/apps/meteor-todos.spk')">Install »</button>
        <h3>Meteor Todo List</h3>
        <p>This is the "Todo List" example application that comes with the
        <a href="http://meteor.com">Meteor</a> development tools.
      </div>
      
      <div class="app">
        <h3>Your App Here</h3>
        <p>Have you written a Sandstorm app that you'd like to see here?
          <a href="mailto:kenton@sandstorm.io">Let us know.</a>
      </div>
    </div>

    <!-- Google Analytics -->
    <script>
      (function(i,s,o,g,r,a,m){i['GoogleAnalyticsObject']=r;i[r]=i[r]||function(){
      (i[r].q=i[r].q||[]).push(arguments)},i[r].l=1*new Date();a=s.createElement(o),
      m=s.getElementsByTagName(o)[0];a.async=1;a.src=g;m.parentNode.insertBefore(a,m)
      })(window,document,'script','//www.google-analytics.com/analytics.js','ga');

      ga('create', 'UA-42127409-1', 'sandstorm.io');
      ga('send', 'pageview');
    </script>
  </body>
</html><|MERGE_RESOLUTION|>--- conflicted
+++ resolved
@@ -56,7 +56,6 @@
         <input type="submit" id="fake-submit" style="display:none">
       </form>
       
-<<<<<<< HEAD
       <script type="text/javascript">
         (function () {
           var query = document.location.search;
@@ -75,15 +74,11 @@
         })();
       </script>
 
-      <h3>Etherpad <button onclick="install('32618df3fb42a66c747d75435cc9efef?url=http://sandstorm.io/apps/etherpad.spk')">Install</button></h3>
-      <p>This is a port of <a href="http://etherpad.org/">Etherpad</a>, a collaborative document editor.
-=======
       <div class="app">
         <button onclick="install('32618df3fb42a66c747d75435cc9efef?url=http://sandstorm.io/apps/etherpad.spk')">Install »</button>
         <h3>Etherpad</h3>
         <p>This is a port of <a href="http://etherpad.org/">Etherpad</a>, a collaborative document editor.
       </div>
->>>>>>> 7d1de4dd
       
       <div class="app">
         <button onclick="install('86a0fa46d5b9812333ed010bbaba56be?url=http://sandstorm.io/apps/meteor-todos.spk')">Install »</button>
