--- conflicted
+++ resolved
@@ -337,7 +337,6 @@
         throw new Meteor.Error(403, "Unauthorized", "User must be admin or provide a valid token");
       }
 
-<<<<<<< HEAD
       // TODO(someday): currently this relies on the fact that an account is tied to a single
       // identity, and thus has only that entry in "services". This will need to be looked at when
       // multiple login methods/identities are allowed for a single account.
@@ -346,8 +345,6 @@
           "You can not disable the login service that your account uses.");
       }
 
-      var setting = Settings.findOne({_id: serviceName});
-=======
       // Only check configurations for OAuth services.
       // TODO(someday): check a list instead of just filtering out "emailToken"
       if (value && serviceName !== "emailToken") {
@@ -358,7 +355,6 @@
             " service is not configured, and so cannot be enabled.");
         }
       }
->>>>>>> 1ab3a0ee
       Settings.upsert({_id: serviceName}, {$set: {value: value}});
       if (value) {
         Accounts.registerService(serviceName);
