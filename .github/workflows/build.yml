name: build_and_test

on: [push, pull_request]

env:
  CCACHE_DIR: ${{ github.workspace }}/.ccache"
jobs:
  build_and_test:
    runs-on: ubuntu-latest
    steps:
      - uses: actions/checkout@v2
      - name: install dependencies
        run: |
            export DEBIAN_FRONTEND=noninteractive
            echo "The build of boringssl requires golang."
            echo "The github runner seems to have some version of golang already; installing golang-go breaks."
            which go || sudo apt-get install golang-go

            sudo apt-get install -y build-essential libcap-dev xz-utils zip unzip strace curl discount git python zlib1g-dev cmake ccache
      - name: install meteor
        # Install Meteor 1.8.2 because the icons build (which doesn't actually use meteor) needs
        # the Node binary from this version. Other required versions of meteor will be installed
        # automatically as needed by the meteor tool.
        run: |
            curl https://install.meteor.com/?release=1.8.2 | sh
      - name: cache ccache files
        uses: actions/cache@v1.1.0
        with:
          path: ${{ env.CCACHE_DIR }}
          key: ccache-${{ github.run_number }}
          restore-keys: ccache-
      - name: print and zero ccache stats
        run: |
            mkdir -p "$CCACHE_DIR"
            ccache -s
            ccache -z
      - name: make fast
        run: |
            set -x
            export CCACHE_COMPRESS="true"
            export CCACHE_COMPRESSLEVEL="6"
            export CCACHE_MAXSIZE="1G"
            #     export CCACHE_DEBUG=1
            export CCACHE_SLOPPINESS="time_macros"
            export PATH=/usr/lib/ccache:$CLANGDIR:$PATH

            make \
              CC="$(which clang)" \
              CXX="$(which clang++)" \
              fast
      - name: print ccache stats
        run: |
            ccache -s
      #      # for debugging ccache misses
      #      find . -iname *ccache* | tar -czf ccache-debug.tar.gz -T /dev/stdin
      #- name: upload ccache debug tarball
      #  uses: actions/upload-artifact@v1
      #  with:
      #    name: ccache-debug.tar.gz
      #    path: ccache-debug.tar.gz
      - name: upload sandstorm tarball
        if: always()
        uses: actions/upload-artifact@v1
        with:
          name: sandstorm-0-fast.tar.xz
          path: sandstorm-0-fast.tar.xz
      - name: lint
        run: |
          # In addition to making sure the linting step doesn't flag any errors,
          # we also want to make sure the number of warnings doesn't increase.
          # We check for equality; if the number decreases, great! But then update
          # the constant below.
          make lint | tee lint.log
          num_problems=$(cat lint.log | grep ' problems (0 errors, ' | awk '{print $2}')
<<<<<<< HEAD
          [ "$num_problems" = 807 ]
=======
          [ "$num_problems" = 798 ]
>>>>>>> eb4c001c
      - name: test
        run: |
          set -o pipefail
          # Currently these tests never pass.
          # TODO: When they are fixed, remove the || true
          (make test |& tee testlog.txt; echo "Result: $?") || true
      - name: upload test log
        if: always()
        uses: actions/upload-artifact@v1
        with:
          name: testlog.txt
          path: testlog.txt
      - name: upload screenshots
        if: always()
        uses: actions/upload-artifact@v1
        with:
          name: screenshots
          path: tests/screenshots<|MERGE_RESOLUTION|>--- conflicted
+++ resolved
@@ -72,11 +72,7 @@
           # the constant below.
           make lint | tee lint.log
           num_problems=$(cat lint.log | grep ' problems (0 errors, ' | awk '{print $2}')
-<<<<<<< HEAD
-          [ "$num_problems" = 807 ]
-=======
-          [ "$num_problems" = 798 ]
->>>>>>> eb4c001c
+          [ "$num_problems" = 801 ]
       - name: test
         run: |
           set -o pipefail
